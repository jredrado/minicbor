//! Newtypes for `&[u8]`, `[u8;N]` and `Vec<u8>`.
//!
<<<<<<< HEAD
//! To support specialised encoding and decoding of byte slices, byte arrays,
//! and vectors which are represented as CBOR bytes instead of arrays of `u8`s,
//! the types `ByteSlice`, `ByteArray` and `ByteVec` (requires feature "std")
//! are provided. These implement [`Encode`] and [`Decode`] by translating to
//! and from CBOR bytes.
=======
//! To support specialised encoding and decoding of byte slices and vectors,
//! which are represented as CBOR bytes instead of arrays of `u8`s, the types
//! `ByteSlice` and `ByteVec` (requires feature "alloc") are provided. These
//! implement [`Encode`] and [`Decode`] by translating to and from CBOR bytes.
>>>>>>> 67c1385a
//!
//! If the feature "derive" is present, specialised traits `EncodeBytes` and
//! `DecodeBytes` are also provided. These are implemented for the
//! aforementioned newtypes as well as for their `Option` variations and
//! regular `&[u8]`, `[u8; N]` and `Vec<u8>`. They enable the direct use of
//! `&[u8]`, `[u8; N]` and `Vec<u8>` in types deriving `Encode` and `Decode`
//! if used with a `#[cbor(with = "minicbor::bytes")]` annotation.

use crate::decode::{self, Decode, Decoder};
use crate::encode::{self, Encode, Encoder, Write};
use core::ops::{Deref, DerefMut};

#[cfg(feature = "alloc")]
use alloc::vec::Vec;

/// Newtype for `[u8]`.
///
/// Used to implement `Encode` and `Decode` which translate to
/// CBOR bytes instead of arrays for `u8`s.
#[repr(transparent)]
#[derive(Debug, PartialOrd, Ord, PartialEq, Eq, Hash)]
pub struct ByteSlice([u8]);

impl<'a> From<&'a [u8]> for &'a ByteSlice {
    fn from(xs: &'a [u8]) -> Self {
        unsafe {
            &*(xs as *const [u8] as *const ByteSlice)
        }
    }
}

impl<'a> From<&'a mut [u8]> for &'a mut ByteSlice {
    fn from(xs: &'a mut [u8]) -> Self {
        unsafe {
            &mut *(xs as *mut [u8] as *mut ByteSlice)
        }
    }
}

impl Deref for ByteSlice {
    type Target = [u8];

    fn deref(&self) -> &Self::Target {
        &self.0
    }
}

impl DerefMut for ByteSlice {
    fn deref_mut(&mut self) -> &mut Self::Target {
        &mut self.0
    }
}

impl AsRef<[u8]> for ByteSlice {
    fn as_ref(&self) -> &[u8] {
        &self.0
    }
}

impl AsMut<[u8]> for ByteSlice {
    fn as_mut(&mut self) -> &mut [u8] {
        &mut self.0
    }
}

impl<'a, 'b: 'a> Decode<'b> for &'a ByteSlice {
    fn decode(d: &mut Decoder<'b>) -> Result<Self, decode::Error> {
        d.bytes().map(<&ByteSlice>::from)
    }
}

impl Encode for ByteSlice {
    fn encode<W: Write>(&self, e: &mut Encoder<W>) -> Result<(), encode::Error<W::Error>> {
        e.bytes(self)?.ok()
    }
}

#[cfg(feature = "alloc")]
impl core::borrow::Borrow<ByteSlice> for Vec<u8> {
    fn borrow(&self) -> &ByteSlice {
        self.as_slice().into()
    }
}

#[cfg(feature = "alloc")]
impl core::borrow::BorrowMut<ByteSlice> for Vec<u8> {
    fn borrow_mut(&mut self) -> &mut ByteSlice {
        self.as_mut_slice().into()
    }
}

#[cfg(feature = "alloc")]
impl core::borrow::Borrow<ByteSlice> for ByteVec {
    fn borrow(&self) -> &ByteSlice {
        self.as_slice().into()
    }
}

#[cfg(feature = "alloc")]
impl core::borrow::BorrowMut<ByteSlice> for ByteVec {
    fn borrow_mut(&mut self) -> &mut ByteSlice {
        self.as_mut_slice().into()
    }
}

#[cfg(feature = "alloc")]
impl alloc::borrow::ToOwned for ByteSlice {
    type Owned = ByteVec;

    fn to_owned(&self) -> Self::Owned {
        ByteVec::from(self.to_vec())
    }
}

/// Newtype for `[u8; N]`.
///
/// Used to implement `Encode` and `Decode` which translate to
/// CBOR bytes instead of arrays for `u8`s.
#[repr(transparent)]
#[derive(Debug, PartialOrd, Ord, PartialEq, Eq, Hash)]
pub struct ByteArray<const N: usize>([u8; N]);

impl<const N: usize> From<[u8; N]> for ByteArray<N> {
    fn from(a: [u8; N]) -> Self {
        ByteArray(a)
    }
}

impl<const N: usize> From<ByteArray<N>> for [u8; N] {
    fn from(a: ByteArray<N>) -> Self {
        a.0
    }
}

impl<const N: usize> Deref for ByteArray<N> {
    type Target = [u8; N];

    fn deref(&self) -> &Self::Target {
        &self.0
    }
}

impl<const N: usize> DerefMut for ByteArray<N> {
    fn deref_mut(&mut self) -> &mut Self::Target {
        &mut self.0
    }
}

impl<const N: usize> AsRef<[u8; N]> for ByteArray<N> {
    fn as_ref(&self) -> &[u8; N] {
        &self.0
    }
}

impl<const N: usize> AsMut<[u8; N]> for ByteArray<N> {
    fn as_mut(&mut self) -> &mut [u8; N] {
        &mut self.0
    }
}

impl<'b, const N: usize> Decode<'b> for ByteArray<N> {
    fn decode(d: &mut Decoder<'b>) -> Result<Self, decode::Error> {
        use core::convert::TryFrom;
        let slice = d.bytes()?;
        let array = <[u8; N]>::try_from(slice).map_err(|_| {
            decode::Error::Message("byte slice length does not match expected array length")
        })?;
        Ok(ByteArray(array))
    }
}

impl<const N: usize> Encode for ByteArray<N> {
    fn encode<W: Write>(&self, e: &mut Encoder<W>) -> Result<(), encode::Error<W::Error>> {
        e.bytes(&self[..])?.ok()
    }
}

/// Newtype for `Vec<u8>`.
///
/// Used to implement `Encode` and `Decode` which translate to
/// CBOR bytes instead of arrays for `u8`s.
#[cfg(feature = "alloc")]
#[derive(Debug, PartialOrd, Ord, PartialEq, Eq, Hash)]
pub struct ByteVec(Vec<u8>);

#[cfg(feature = "alloc")]
impl From<Vec<u8>> for ByteVec {
    fn from(xs: Vec<u8>) -> Self {
        ByteVec(xs)
    }
}

#[cfg(feature = "alloc")]
impl From<ByteVec> for Vec<u8> {
    fn from(b: ByteVec) -> Self {
        b.0
    }
}

#[cfg(feature = "alloc")]
impl Deref for ByteVec {
    type Target = Vec<u8>;

    fn deref(&self) -> &Self::Target {
        &self.0
    }
}

#[cfg(feature = "alloc")]
impl DerefMut for ByteVec {
    fn deref_mut(&mut self) -> &mut Self::Target {
        &mut self.0
    }
}

#[cfg(feature = "alloc")]
impl Decode<'_> for ByteVec {
    fn decode(d: &mut Decoder<'_>) -> Result<Self, decode::Error> {
        d.bytes().map(|xs| xs.to_vec().into())
    }
}

#[cfg(feature = "alloc")]
impl Encode for ByteVec {
    fn encode<W: Write>(&self, e: &mut Encoder<W>) -> Result<(), encode::Error<W::Error>> {
        e.bytes(self)?.ok()
    }
}

// Traits /////////////////////////////////////////////////////////////////////

/// Like [`Encode`] but specific for encoding of byte slices.
#[cfg(feature = "derive")]
pub trait EncodeBytes {
    fn encode_bytes<W: Write>(&self, e: &mut Encoder<W>) -> Result<(), encode::Error<W::Error>>;
}

/// Like [`Decode`] but specific for decoding from byte slices.
#[cfg(feature = "derive")]
pub trait DecodeBytes<'b>: Sized {
    fn decode_bytes(d: &mut Decoder<'b>) -> Result<Self, decode::Error>;
}

#[cfg(feature = "derive")]
impl<'a, T: EncodeBytes + ?Sized> EncodeBytes for &'a T {
    fn encode_bytes<W: Write>(&self, e: &mut Encoder<W>) -> Result<(), encode::Error<W::Error>> {
        (**self).encode_bytes(e)
    }
}

#[cfg(feature = "derive")]
impl EncodeBytes for [u8] {
    fn encode_bytes<W: Write>(&self, e: &mut Encoder<W>) -> Result<(), encode::Error<W::Error>> {
        e.bytes(self)?.ok()
    }
}

#[cfg(feature = "derive")]
impl<'a, 'b: 'a> DecodeBytes<'b> for &'a [u8] {
    fn decode_bytes(d: &mut Decoder<'b>) -> Result<Self, decode::Error> {
        d.bytes()
    }
}

<<<<<<< HEAD
#[cfg(all(feature = "derive"))]
impl<const N: usize> EncodeBytes for [u8; N] {
    fn encode_bytes<W: Write>(&self, e: &mut Encoder<W>) -> Result<(), encode::Error<W::Error>> {
        e.bytes(&self[..])?.ok()
    }
}

#[cfg(all(feature = "derive"))]
impl<'b, const N: usize> DecodeBytes<'b> for [u8; N] {
    fn decode_bytes(d: &mut Decoder<'b>) -> Result<Self, decode::Error> {
        ByteArray::decode(d).map(ByteArray::into)
    }
}

#[cfg(all(feature = "std", feature = "derive"))]
=======
#[cfg(all(feature = "alloc", feature = "derive"))]
>>>>>>> 67c1385a
impl EncodeBytes for Vec<u8> {
    fn encode_bytes<W: Write>(&self, e: &mut Encoder<W>) -> Result<(), encode::Error<W::Error>> {
        e.bytes(self.as_slice())?.ok()
    }
}

#[cfg(all(feature = "alloc", feature = "derive"))]
impl<'b> DecodeBytes<'b> for Vec<u8> {
    fn decode_bytes(d: &mut Decoder<'b>) -> Result<Self, decode::Error> {
        d.bytes().map(Vec::from)
    }
}

#[cfg(feature = "derive")]
impl EncodeBytes for ByteSlice {
    fn encode_bytes<W: Write>(&self, e: &mut Encoder<W>) -> Result<(), encode::Error<W::Error>> {
        Self::encode(self, e)
    }
}

#[cfg(feature = "derive")]
impl<'a, 'b: 'a> DecodeBytes<'b> for &'a ByteSlice {
    fn decode_bytes(d: &mut Decoder<'b>) -> Result<Self, decode::Error> {
        Self::decode(d)
    }
}

<<<<<<< HEAD
#[cfg(all(feature = "derive"))]
impl<const N: usize> EncodeBytes for ByteArray<N> {
    fn encode_bytes<W: Write>(&self, e: &mut Encoder<W>) -> Result<(), encode::Error<W::Error>> {
        Self::encode(self, e)
    }
}

#[cfg(all(feature = "derive"))]
impl<'b, const N: usize> DecodeBytes<'b> for ByteArray<N> {
    fn decode_bytes(d: &mut Decoder<'b>) -> Result<Self, decode::Error> {
        Self::decode(d)
    }
}

#[cfg(all(feature = "std", feature = "derive"))]
=======
#[cfg(all(feature = "alloc", feature = "derive"))]
>>>>>>> 67c1385a
impl EncodeBytes for ByteVec {
    fn encode_bytes<W: Write>(&self, e: &mut Encoder<W>) -> Result<(), encode::Error<W::Error>> {
        Self::encode(self, e)
    }
}

#[cfg(all(feature = "alloc", feature = "derive"))]
impl<'b> DecodeBytes<'b> for ByteVec {
    fn decode_bytes(d: &mut Decoder<'b>) -> Result<Self, decode::Error> {
        Self::decode(d)
    }
}

#[cfg(feature = "derive")]
impl<T: EncodeBytes> EncodeBytes for Option<T> {
    fn encode_bytes<W: Write>(&self, e: &mut Encoder<W>) -> Result<(), encode::Error<W::Error>> {
        if let Some(x) = self {
            x.encode_bytes(e)
        } else {
            e.null()?.ok()
        }
    }
}

#[cfg(feature = "derive")]
impl<'b, T: DecodeBytes<'b>> DecodeBytes<'b> for Option<T> {
    fn decode_bytes(d: &mut Decoder<'b>) -> Result<Self, decode::Error> {
        if crate::data::Type::Null == d.datatype()? {
            d.skip()?;
            return Ok(None)
        }
        T::decode_bytes(d).map(Some)
    }
}

/// Freestanding function calling `DecodeBytes::decode_bytes`.
///
/// For use in `#[cbor(with = "minicbor::bytes")]` or `#[cbor(decode_with =
/// "minicbor::bytes::decode")]`.
#[cfg(feature = "derive")]
pub fn decode<'b, T>(d: &mut Decoder<'b>) -> Result<T, decode::Error>
where
    T: DecodeBytes<'b>
{
    T::decode_bytes(d)
}

/// Freestanding function calling `EncodeBytes::encode_bytes`.
///
/// For use in `#[cbor(with = "minicbor::bytes")]` or `#[cbor(encode_with =
/// "minicbor::bytes::encode")]`.
#[cfg(feature = "derive")]
pub fn encode<T, W>(xs: &T, e: &mut Encoder<W>) -> Result<(), encode::Error<W::Error>>
where
    T: EncodeBytes,
    W: Write
{
    T::encode_bytes(xs, e)
}
<|MERGE_RESOLUTION|>--- conflicted
+++ resolved
@@ -1,17 +1,10 @@
 //! Newtypes for `&[u8]`, `[u8;N]` and `Vec<u8>`.
 //!
-<<<<<<< HEAD
 //! To support specialised encoding and decoding of byte slices, byte arrays,
 //! and vectors which are represented as CBOR bytes instead of arrays of `u8`s,
-//! the types `ByteSlice`, `ByteArray` and `ByteVec` (requires feature "std")
+//! the types `ByteSlice`, `ByteArray` and `ByteVec` (requires feature "alloc")
 //! are provided. These implement [`Encode`] and [`Decode`] by translating to
 //! and from CBOR bytes.
-=======
-//! To support specialised encoding and decoding of byte slices and vectors,
-//! which are represented as CBOR bytes instead of arrays of `u8`s, the types
-//! `ByteSlice` and `ByteVec` (requires feature "alloc") are provided. These
-//! implement [`Encode`] and [`Decode`] by translating to and from CBOR bytes.
->>>>>>> 67c1385a
 //!
 //! If the feature "derive" is present, specialised traits `EncodeBytes` and
 //! `DecodeBytes` are also provided. These are implemented for the
@@ -185,7 +178,7 @@
 
 impl<const N: usize> Encode for ByteArray<N> {
     fn encode<W: Write>(&self, e: &mut Encoder<W>) -> Result<(), encode::Error<W::Error>> {
-        e.bytes(&self[..])?.ok()
+        e.bytes(&self.0[..])?.ok()
     }
 }
 
@@ -276,7 +269,6 @@
     }
 }
 
-<<<<<<< HEAD
 #[cfg(all(feature = "derive"))]
 impl<const N: usize> EncodeBytes for [u8; N] {
     fn encode_bytes<W: Write>(&self, e: &mut Encoder<W>) -> Result<(), encode::Error<W::Error>> {
@@ -291,10 +283,7 @@
     }
 }
 
-#[cfg(all(feature = "std", feature = "derive"))]
-=======
 #[cfg(all(feature = "alloc", feature = "derive"))]
->>>>>>> 67c1385a
 impl EncodeBytes for Vec<u8> {
     fn encode_bytes<W: Write>(&self, e: &mut Encoder<W>) -> Result<(), encode::Error<W::Error>> {
         e.bytes(self.as_slice())?.ok()
@@ -322,7 +311,6 @@
     }
 }
 
-<<<<<<< HEAD
 #[cfg(all(feature = "derive"))]
 impl<const N: usize> EncodeBytes for ByteArray<N> {
     fn encode_bytes<W: Write>(&self, e: &mut Encoder<W>) -> Result<(), encode::Error<W::Error>> {
@@ -337,10 +325,7 @@
     }
 }
 
-#[cfg(all(feature = "std", feature = "derive"))]
-=======
 #[cfg(all(feature = "alloc", feature = "derive"))]
->>>>>>> 67c1385a
 impl EncodeBytes for ByteVec {
     fn encode_bytes<W: Write>(&self, e: &mut Encoder<W>) -> Result<(), encode::Error<W::Error>> {
         Self::encode(self, e)
